#![forbid(unsafe_code)]
#![no_std]

pub mod test;

#[macro_use]
pub mod net;

pub mod adc;
pub mod adc_microphone;
pub mod air_quality;
pub mod alarm;
pub mod ambient_light;
pub mod analog_comparator;
pub mod analog_sensor;
pub mod apds9960;
pub mod app_flash_driver;
pub mod ble_advertising_driver;
pub mod bme280;
pub mod bmp280;
pub mod bus;
pub mod button;
pub mod buzzer_driver;
<<<<<<< HEAD
pub mod buzzer_pwm;
=======
pub mod ccs811;
>>>>>>> aee213eb
pub mod console;
pub mod crc;
pub mod ctap;
pub mod dac;
pub mod debug_process_restart;
pub mod driver;
pub mod fm25cl;
pub mod ft6x06;
pub mod fxos8700cq;
pub mod gpio;
pub mod gpio_async;
pub mod hd44780;
pub mod hmac;
pub mod hts221;
pub mod humidity;
pub mod i2c_master;
pub mod i2c_master_slave_driver;
pub mod ieee802154;
pub mod isl29035;
pub mod kv_driver;
pub mod kv_store;
pub mod l3gd20;
pub mod led;
pub mod led_matrix;
pub mod log;
pub mod low_level_debug;
pub mod lpm013m126;
pub mod lps25hb;
pub mod lsm303agr;
pub mod lsm303dlhc;
pub mod lsm303xx;
pub mod lsm6dsoxtr;
pub mod ltc294x;
pub mod max17205;
pub mod mcp230xx;
pub mod mlx90614;
pub mod mx25r6435f;
pub mod ninedof;
pub mod nonvolatile_storage_driver;
pub mod nonvolatile_to_pages;
pub mod nrf51822_serialization;
pub mod panic_button;
pub mod pca9544a;
pub mod process_console;
pub mod proximity;
pub mod public_key_crypto;
pub mod read_only_state;
pub mod rf233;
pub mod rf233_const;
pub mod rng;
pub mod screen;
pub mod sdcard;
pub mod segger_rtt;
pub mod seven_segment;
pub mod sha;
pub mod sha256;
pub mod sht3x;
pub mod si7021;
pub mod sip_hash;
pub mod sound_pressure;
pub mod spi_controller;
pub mod spi_peripheral;
pub mod st77xx;
pub mod symmetric_encryption;
pub mod temperature;
pub mod temperature_rp2040;
pub mod temperature_stm;
pub mod text_screen;
pub mod tickv;
pub mod touch;
pub mod tsl2561;
pub mod usb;
pub mod virtual_adc;
pub mod virtual_aes_ccm;
pub mod virtual_alarm;
pub mod virtual_digest;
pub mod virtual_flash;
pub mod virtual_hmac;
pub mod virtual_i2c;
pub mod virtual_pwm;
pub mod virtual_rng;
pub mod virtual_sha;
pub mod virtual_spi;
pub mod virtual_timer;
pub mod virtual_uart;<|MERGE_RESOLUTION|>--- conflicted
+++ resolved
@@ -21,11 +21,8 @@
 pub mod bus;
 pub mod button;
 pub mod buzzer_driver;
-<<<<<<< HEAD
 pub mod buzzer_pwm;
-=======
 pub mod ccs811;
->>>>>>> aee213eb
 pub mod console;
 pub mod crc;
 pub mod ctap;
