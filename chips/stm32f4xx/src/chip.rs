--- conflicted
+++ resolved
@@ -76,13 +76,9 @@
         }
     }
 
-<<<<<<< HEAD
+    // Setup any circular dependencies and register deferred calls
     pub fn setup_circular_deps(&'a self) {
         self.clocks.set_flash(&self.flash);
-=======
-    // Setup any circular dependencies and register deferred calls
-    pub fn setup_circular_deps(&'static self) {
->>>>>>> 7b788b03
         self.gpio_ports.setup_circular_deps();
 
         // Note: Boards with a CAN bus present also need to register its
